#
# This file is part of Python Module for Cube Builder AWS.
# Copyright (C) 2019-2020 INPE.
#
# Cube Builder AWS is free software; you can redistribute it and/or modify it
# under the terms of the MIT License; see LICENSE file for more details.
#

import json
import rasterio
import sqlalchemy
from datetime import datetime
from geoalchemy2 import func
from werkzeug.exceptions import BadRequest, NotFound

from bdc_db.models.base_sql import BaseModel, db
from bdc_db.models import Collection, Band, CollectionItem, Tile, \
    GrsSchema, RasterSizeSchema, TemporalCompositionSchema, CompositeFunctionSchema

from .utils.serializer import Serializer
from .utils.builder import get_date, get_cube_id, get_cube_parts, decode_periods, revisit_by_satellite
from .utils.image import validate_merges
from .maestro import orchestrate, prepare_merge, \
    merge_warped, solo, blend, publish
from .services import CubeServices

class CubeBusiness:

    def __init__(self, url_stac=None, bucket=None):
        self.score = {}

        self.services = CubeServices(url_stac, bucket)

    @staticmethod
    def get_cube_or_404(cube_name: str):
        """Try to get a data cube from database, otherwise raises 404."""
        cube = Collection.query().filter(Collection.id == cube_name, Collection.is_cube.is_(True)).first()

        if cube is None:
            raise NotFound('Cube "{}" not found.'.format(cube_name))

        return cube

    def create_cube(self, params):
        params['composite_function_list'] = ['IDENTITY', 'STK', 'MED']

        # generate cubes metadata
        cubes_db = Collection.query().filter().all()
        cubes = []
        cubes_serealized = []
        for composite_function in params['composite_function_list']:
            c_function_id = composite_function.upper()
            raster_size_id = '{}-{}'.format(params['grs'], int(params['resolution']))
            cube_id = get_cube_id(params['datacube'], c_function_id)

            # add cube
            if not list(filter(lambda x: x.id == cube_id, cubes)) and not list(filter(lambda x: x.id == cube_id, cubes_db)):
                cube = Collection(
                    id=cube_id,
                    temporal_composition_schema_id=params['temporal_schema'] if c_function_id.upper() != 'IDENTITY' else 'Anull',
                    raster_size_schema_id=raster_size_id,
                    composite_function_schema_id=c_function_id,
                    grs_schema_id=params['grs'],
                    description=params['description'],
                    radiometric_processing=None,
                    geometry_processing=None,
                    sensor=None,
                    is_cube=True,
                    oauth_scope=params.get('oauth_scope', None),
                    license=params['license'],
                    bands_quicklook=','.join(params['bands_quicklook'])
                )
                cubes.append(cube)
                cubes_serealized.append(Serializer.serialize(cube))
        BaseModel.save_all(cubes)

        bands = []
        for cube in cubes:
            # save bands
            for band in params['bands']:
                band = band.strip()

                if (band == 'cnc' and cube.composite_function_schema_id == 'IDENTITY') or \
                    (band =='quality' and cube.composite_function_schema_id != 'IDENTITY'):
                    continue

                is_not_cloud = band != 'quality' and band != 'cnc'
                bands.append(Band(
                    name=band,
                    collection_id=cube.id,
                    min=0 if is_not_cloud else 0,
                    max=10000 if is_not_cloud else 255,
                    fill=-9999 if is_not_cloud else 0,
                    scale=0.0001 if is_not_cloud else 1,
                    data_type='int16' if is_not_cloud else 'Uint16',
                    common_name=band,
                    resolution_x=params['resolution'],
                    resolution_y=params['resolution'],
                    resolution_unit='m',
                    description='',
                    mime_type='image/tiff'
                ))
        BaseModel.save_all(bands)

        return cubes_serealized, 201

    def get_cube_status(self, datacube):
        datacube_request = datacube

        # split and format datacube NAME
        parts_cube_name = get_cube_parts(datacube)
        irregular_datacube = '_'.join(parts_cube_name[:2])
        is_irregular = len(parts_cube_name) > 2
        datacube = '_'.join(get_cube_parts(datacube)[:3]) if is_irregular else irregular_datacube

        # STATUS
        acts_datacube = []
        not_done_datacube = 0
        error_datacube = 0
        if is_irregular:
            acts_datacube = self.services.get_activities_by_datacube(datacube)
            not_done_datacube = len(list(filter(lambda i: i['mystatus'] == 'NOTDONE', acts_datacube)))
            error_datacube = len(list(filter(lambda i: i['mystatus'] == 'ERROR', acts_datacube)))
        acts_irregular = self.services.get_activities_by_datacube(irregular_datacube)
        not_done_irregular = len(list(filter(lambda i: i['mystatus'] == 'NOTDONE', acts_irregular)))
        error_irregular = len(list(filter(lambda i: i['mystatus'] == 'ERROR', acts_irregular)))

        activities = acts_irregular + acts_datacube
        errors = error_irregular + error_datacube
        not_done = not_done_irregular + not_done_datacube
        if (not_done + errors):
            return dict(
                finished = False,
                done = len(activities) - (not_done + errors),
                not_done = not_done,
                error = errors
            ), 200

        # TIME
        acts = sorted(activities, key=lambda i: i['mylaunch'], reverse=True)
        start_date = get_date(acts[-1]['mylaunch'])
        end_date = get_date(acts[0]['myend'])

        time = 0
        list_dates = []
        for a in acts:
            start = get_date(a['mylaunch'])
            end = get_date(a['myend'])
            if len(list_dates) == 0:
                time += (end - start).seconds
                list_dates.append({'s': start, 'e': end})
                continue

            time_by_act = 0
            i = 0
            for dates in list_dates:
                i += 1
                if dates['s'] < start < dates['e']:
                    value = (end - dates['e']).seconds
                    if value > 0 and value < time_by_act:
                        time_by_act = value

                elif dates['s'] < end < dates['e']:
                    value = (dates['s'] - start).seconds
                    if value > 0 and value < time_by_act:
                        time_by_act = value

                elif start > dates['e'] or end < dates['s']:
                    value = (end - start).seconds
                    if value < time_by_act or i == 1:
                        time_by_act = value

                elif start < dates['s'] or end > dates['e']:
                    time_by_act = 0

            time += time_by_act
            list_dates.append({'s': start, 'e': end})

        time_str = '{} h {} m {} s'.format(
            int(time / 60 / 60), int(time / 60), (time % 60))

        quantity_coll_items = CollectionItem.query().filter(
            CollectionItem.collection_id == datacube_request
        ).count()

        return dict(
            finished = True,
            start_date = str(start_date),
            last_date = str(end_date),
            done = len(activities),
            duration = time_str,
            collection_item = quantity_coll_items
        ), 200

    def start_process(self, params):
        cube_id = get_cube_id(params['datacube'], 'MED')
        tiles = params['tiles']
        start_date = datetime.strptime(params['start_date'], '%Y-%m-%d').strftime('%Y-%m-%d')
        end_date = datetime.strptime(params['end_date'], '%Y-%m-%d').strftime('%Y-%m-%d') \
            if params.get('end_date') else datetime.now().strftime('%Y-%m-%d')

        # verify cube info
        cube_infos = Collection.query().filter(
            Collection.id == cube_id
        ).first()
        if not cube_infos:
            return 'Cube not found!', 404

        # get bands list
        bands = Band.query().filter(
            Band.collection_id == get_cube_id(params['datacube'])
        ).all()
        bands_list = [band.name for band in bands]

        # items => old mosaic
        # orchestrate
        self.score['items'] = orchestrate(params['datacube'], cube_infos, tiles, start_date, end_date)

        # prepare merge
        prepare_merge(self, params['datacube'], params['collections'].split(','), params['satellite'], bands_list,
            cube_infos.bands_quicklook, bands[0].resolution_x, bands[0].resolution_y, bands[0].fill,
            cube_infos.raster_size_schemas.raster_size_x, cube_infos.raster_size_schemas.raster_size_y,
            cube_infos.raster_size_schemas.chunk_size_x, cube_infos.grs_schema.crs, params.get('force'))

        return 'Succesfully', 201

    def continue_process_stream(self, params_list):
        params = params_list[0]
        if 'channel' in params and params['channel'] == 'kinesis':
            solo(self, params_list)

        # dispatch MERGE
        elif params['action'] == 'merge':
            merge_warped(self, params)

        # dispatch BLEND
        elif params['action'] == 'blend':
            blend(self, params)

        # dispatch PUBLISH
        elif params['action'] == 'publish':
            publish(self, params)

        return {
            "statusCode": 200,
            "body": json.dumps({
                "message": 'Succesfully'
            }),
        }

    def create_grs(self, name, description, projection, meridian, degreesx, degreesy, bbox):
        bbox = bbox.split(',')
        bbox_obj = {
            "w": float(bbox[0]),
            "n": float(bbox[1]),
            "e": float(bbox[2]),
            "s": float(bbox[3])
        }
        tilesrsp4 = "+proj=longlat +ellps=WGS84 +datum=WGS84 +no_defs"
        if projection == 'aea':
            tilesrsp4 = "+proj=aea +lat_1=10 +lat_2=-40 +lat_0=0 +lon_0={} +x_0=0 +y_0=0 +ellps=WGS84 +datum=WGS84 +units=m +no_defs".format(meridian)
        elif projection == 'sinu':
            tilesrsp4 = "+proj=sinu +lon_0={0} +x_0=0 +y_0=0 +a=6371007.181 +b=6371007.181 +units=m +no_defs".format(0.)

        # Number of tiles and base tile
        numtilesx = int(360./degreesx)
        numtilesy = int(180./degreesy)
        hBase = numtilesx/2
        vBase = numtilesy/2
        print('genwrs - hBase {} vBase {}'.format(hBase,vBase))

        # Tile size in meters (dx,dy) at center of system (argsmeridian,0.)
        src_crs = '+proj=longlat +ellps=WGS84 +datum=WGS84 +no_defs'
        dst_crs = tilesrsp4
        xs = [(meridian - degreesx/2), (meridian + degreesx/2), meridian, meridian, 0.]
        ys = [0., 0., -degreesy/2, degreesy/2, 0.]
        out = rasterio.warp.transform(src_crs, dst_crs, xs, ys, zs=None)
        x1 = out[0][0]
        x2 = out[0][1]
        y1 = out[1][2]
        y2 = out[1][3]
        dx = x2-x1
        dy = y2-y1

        # Coordinates of WRS center (0.,0.) - top left coordinate of (hBase,vBase)
        xCenter =  out[0][4]
        yCenter =  out[1][4]
        # Border coordinates of WRS grid
        xMin = xCenter - dx*hBase
        yMax = yCenter + dy*vBase

        # Upper Left is (xl,yu) Bottom Right is (xr,yb)
        xs = [bbox_obj['w'], bbox_obj['e'], meridian, meridian]
        ys = [0., 0., bbox_obj['n'], bbox_obj['s']]
        out = rasterio.warp.transform(src_crs, dst_crs, xs, ys, zs=None)
        xl = out[0][0]
        xr = out[0][1]
        yu = out[1][2]
        yb = out[1][3]
        hMin = int((xl - xMin)/dx)
        hMax = int((xr - xMin)/dx)
        vMin = int((yMax - yu)/dy)
        vMax = int((yMax - yb)/dy)

        # Insert grid
        grs = GrsSchema.query().filter(
            GrsSchema.id == name
        ).first()
        if not grs:
            GrsSchema(
                id=name,
                description=description,
                crs=tilesrsp4
            ).save()

        tiles = []
        dst_crs = '+proj=longlat +ellps=WGS84 +datum=WGS84 +no_defs'
        src_crs = tilesrsp4
        for ix in range(hMin, hMax+1):
            x1 = xMin + ix*dx
            x2 = x1 + dx
            for iy in range(vMin,vMax+1):
                y1 = yMax - iy*dy
                y2 = y1 - dy
                # Evaluate the bounding box of tile in longlat
                xs = [x1,x2,x2,x1]
                ys = [y1,y1,y2,y2]
                out = rasterio.warp.transform(src_crs, dst_crs, xs, ys, zs=None)
                UL_lon = out[0][0]
                UL_lat = out[1][0]
                UR_lon = out[0][1]
                UR_lat = out[1][1]
                LR_lon = out[0][2]
                LR_lat = out[1][2]
                LL_lon = out[0][3]
                LL_lat = out[1][3]

                wkt_wgs84 = 'POLYGON(({} {},{} {},{} {},{} {},{} {}))'.format(
                    UL_lon, UL_lat,
                    UR_lon, UR_lat,
                    LR_lon, LR_lat,
                    LL_lon, LL_lat,
                    UL_lon, UL_lat)

                wkt = 'POLYGON(({} {},{} {},{} {},{} {},{} {}))'.format(
                    x1, y2,
                    x2, y2,
                    x2, y1,
                    x1, y1,
                    x1, y2)

                # Insert tile
                tiles.append(Tile(
                    id='{0:03d}{1:03d}'.format(ix, iy),
                    grs_schema_id=name,
                    geom_wgs84='SRID=4326;{}'.format(wkt_wgs84),
                    geom='SRID=0;{}'.format(wkt),
                    min_x=x1,
                    max_y=y1
                ))

        BaseModel.save_all(tiles)
        return 'Grid {} created with successfully'.format(name), 201

    def create_raster_size(self, grs_schema, resolution, chunk_size_x, chunk_size_y):
        tile = db.session() \
            .query(
                Tile, func.ST_Xmin(Tile.geom), func.ST_Xmax(Tile.geom),
                func.ST_Ymin(Tile.geom), func.ST_Ymax(Tile.geom)
            ).filter(
                Tile.grs_schema_id == grs_schema
            ).first()
        if not tile:
            'GRS not found!', 404

        # x = Xmax - Xmin || y = Ymax - Ymin
        raster_size_x = int(round((tile[2]-tile[1])/int(resolution),0))
        raster_size_y = int(round((tile[4]-tile[3])/int(resolution),0))

        raster_schema_id = '{}-{}'.format(grs_schema, resolution)

        raster_schema = RasterSizeSchema.query().filter(
            RasterSizeSchema.id == raster_schema_id
        ).first()
        if raster_schema:
            raster_schema.raster_size_x = raster_size_x
            raster_schema.raster_size_y = raster_size_y
            raster_schema.chunk_size_x = chunk_size_x
            raster_schema.chunk_size_y = chunk_size_y
            db.session.commit()
            return 'Schema created with successfully', 201

        RasterSizeSchema(
            id=raster_schema_id,
            raster_size_x=raster_size_x,
            raster_size_y=raster_size_y,
            raster_size_t=1,
            chunk_size_x=chunk_size_x,
            chunk_size_y=chunk_size_y,
            chunk_size_t=1
        ).save()
        return 'Schema created with successfully', 201

    def list_cubes(self):
        """Retrieve the list of data cubes from Brazil Data Cube database."""
        cubes = Collection.query().filter(Collection.is_cube.is_(True)).all()

        list_cubes = []
        for cube in cubes:
            cube_formated = Serializer.serialize(cube)
            not_done = 0
            sum_acts = 0
            error = 0
            if cube.composite_function_schema_id != 'IDENTITY':
                parts = get_cube_parts(cube.id)
                data_cube = '_'.join(parts[:3])
                activities = self.services.get_activities_by_datacube(data_cube)
                not_done = len(list(filter(lambda i: i['mystatus'] == 'NOTDONE', activities)))
                error = len(list(filter(lambda i: i['mystatus'] == 'ERROR', activities)))
                sum_acts += len(activities)

            parts = get_cube_parts(cube.id)
            data_cube_identity = '_'.join(parts[:2])
            activities = self.services.get_activities_by_datacube(data_cube_identity)
            not_done_identity = len(list(filter(lambda i: i['mystatus'] == 'NOTDONE', activities)))
            error_identity = len(list(filter(lambda i: i['mystatus'] == 'ERROR', activities)))
            sum_acts += len(activities)

            if sum_acts > 0:
                sum_not_done = not_done + not_done_identity
                sum_errors = error + error_identity
                cube_formated['finished'] = (sum_not_done + sum_errors) == 0
                cube_formated['status'] = 'Error' if sum_errors > 0 else 'Finished' \
                    if cube_formated['finished'] == True else 'Pending'
                list_cubes.append(cube_formated)

        return list_cubes, 200

    def get_cube(self, cube_name: str):
        collection = CubeBusiness.get_cube_or_404(cube_name)
        temporal = db.session.query(
            func.min(CollectionItem.composite_start).cast(sqlalchemy.String),
            func.max(CollectionItem.composite_end).cast(sqlalchemy.String)
        ).filter(CollectionItem.collection_id == collection.id).first()

        temporal_composition = dict(
            schema=collection.temporal_composition_schema.temporal_schema,
            unit=collection.temporal_composition_schema.temporal_composite_unit,
            step=collection.temporal_composition_schema.temporal_composite_t
        )

        bands = Band.query().filter(Band.collection_id == cube_name).all()

        if temporal is None:
            temporal = []

        dump_collection = Serializer.serialize(collection)
        dump_collection['temporal'] = temporal
        dump_collection['bands'] = [Serializer.serialize(b) for b in bands]
        dump_collection['temporal_composition'] = temporal_composition

        return dump_collection, 200

    def list_tiles_cube(self, cube_name: str):
        cube = CubeBusiness.get_cube_or_404(cube_name)

        features = db.session.query(
                func.ST_AsGeoJSON(func.ST_SetSRID(Tile.geom_wgs84, 4326), 6, 3).cast(sqlalchemy.JSON)
            ).distinct(Tile.id).filter(
                CollectionItem.tile_id == Tile.id,
                CollectionItem.collection_id == cube_name,
                Tile.grs_schema_id == cube.grs_schema_id
            ).all()

        return [feature[0] for feature in features], 200

    def list_grs_schemas(self):
        """Retrieve a list of available Grid Schema on Brazil Data Cube database."""
        schemas = GrsSchema.query().all()

        return [Serializer.serialize(schema) for schema in schemas], 200

    def get_grs_schema(self, grs_id):
        """Retrieves a Grid Schema definition with tiles associated."""
        schema = GrsSchema.query().filter(GrsSchema.id == grs_id).first()

        if schema is None:
            return 'GRS {} not found.'.format(grs_id), 404

        tiles = db.session.query(
            Tile.id,
            func.ST_AsGeoJSON(func.ST_SetSRID(Tile.geom_wgs84, 4326), 6, 3).cast(sqlalchemy.JSON).label('geom_wgs84')
        ).filter(Tile.grs_schema_id == grs_id).all()

        dump_grs = Serializer.serialize(schema)
        dump_grs['tiles'] = [dict(id=t.id, geom_wgs84=t.geom_wgs84) for t in tiles]

        return dump_grs, 200

    def list_temporal_composition(self):
        """Retrieve a list of available Temporal Composition Schemas on Brazil Data Cube database."""
        schemas = TemporalCompositionSchema.query().all()

        return [Serializer.serialize(schema) for schema in schemas], 200

    def create_temporal_composition(self, temporal_schema, temporal_composite_t='', temporal_composite_unit=''):
        id = temporal_schema
        id += temporal_composite_t if temporal_composite_t != '' else 'null'
        id += temporal_composite_unit if temporal_composite_unit != '' else ''

        schema = TemporalCompositionSchema.query().filter(TemporalCompositionSchema.id == id).first()
        if schema:
            return 'Temporal Composition Schema {} already exists.'.format(id), 409

        TemporalCompositionSchema(
            id=id,
            temporal_schema=temporal_schema,
            temporal_composite_t=temporal_composite_t,
            temporal_composite_unit=temporal_composite_unit
        ).save()

        return 'Temporal Composition Schema created with successfully', 201
        
    def list_composite_functions(self):
        """Retrieve a list of available Composite Functions on Brazil Data Cube database."""
        schemas = CompositeFunctionSchema.query().all()

        return [Serializer.serialize(schema) for schema in schemas], 200

    def list_buckets(self):
        """Retrieve a list of available bucket in aws account."""
        buckets = self.services.list_repositories()

        return buckets, 200

    def list_raster_size(self):
        """Retrieve a list of available Raster Size Schemas on Brazil Data Cube database."""
        schemas = RasterSizeSchema.query().all()

        return [Serializer.serialize(schema) for schema in schemas], 200

    def list_merges(self, data_cube: str, tile_id: str, start: str, end: str):
        parts = get_cube_parts(data_cube)

        # Temp workaround to remove composite function from data cube name
        if len(parts) == 4:
            data_cube = '_'.join(parts[:-2])
        elif len(parts) == 3:
            data_cube = '_'.join(parts[:-1])

        items = self.services.get_merges(data_cube, tile_id, start, end)

        result = validate_merges(items)

        return result, 200

    def list_cube_items(self, data_cube: str, bbox: str = None, start: str = None,
                        end: str = None, tiles: str = None, page: int = 1, per_page: int = 10):
        cube = CubeBusiness.get_cube_or_404(data_cube)

        where = [
            CollectionItem.collection_id == data_cube,
            Tile.grs_schema_id == cube.grs_schema_id,
            Tile.id == CollectionItem.tile_id
        ]

        if start:
            where.append(CollectionItem.composite_start >= start)

        if end:
            where.append(CollectionItem.composite_end <= end)

        if tiles:
            tiles = tiles.split(',') if isinstance(tiles, str) else tiles
            where.append(
                Tile.id.in_(tiles)
            )

        if bbox:
            xmin, ymin, xmax, ymax = [float(coord) for coord in bbox.split(',')]
            where.append(
                func.ST_Intersects(
                    func.ST_SetSRID(Tile.geom_wgs84, 4326), func.ST_MakeEnvelope(xmin, ymin, xmax, ymax, 4326)
                )
            )

        paginator = db.session.query(CollectionItem).filter(
            *where
        ).order_by(CollectionItem.item_date.desc()).paginate(int(page), int(per_page), error_out=False)

        result = []

        for item in paginator.items:
            obj = Serializer.serialize(item)
            obj['quicklook'] = item.quicklook

            result.append(obj)

        return dict(
            items=result,
            page=page,
            per_page=page,
            total_items=paginator.total,
            total_pages=paginator.pages
        ), 200

    def create_bucket(self, name, requester_pay):
        service = self.services

        status = service.create_bucket(name, requester_pay)
        if not status:
            return 'Bucket {} already exists.'.format(name), 409

        return 'Bucket created with successfully', 201

    def list_timeline(self, schema: str, step: int, start: str = None, end: str = None):
        """Generate data cube periods using temporal composition schema.

        Args:
            schema: Temporal Schema (M, A)
            step: Temporal Step
            start: Start date offset. Default is '2016-01-01'.
            end: End data offset. Default is '2019-12-31'

        Returns:
            List of periods between start/last date
        """
        start_date = start or '2016-01-01'
        last_date = end or '2019-12-31'

        total_periods = decode_periods(schema, start_date, last_date, int(step))

        periods = set()

        for period_array in total_periods.values():
            for period in period_array:
                date = period.split('_')[0]

                periods.add(date)

        return sorted(list(periods)), 200

    def list_cube_items_tiles(self, cube: str):
        """Retrieve the tiles which data cube is generated."""
        tiles = db.session.query(CollectionItem.tile_id)\
            .filter(CollectionItem.collection_id == cube)\
            .group_by(CollectionItem.tile_id)\
            .all()

        return [t.tile_id for t in tiles], 200

<<<<<<< HEAD
    def estimate_cost(self, satellite, resolution, grid, start_date, last_date,
                        quantity_bands, quantity_tiles, t_schema, t_step):
        """ compute STORAGE :: """
        tile = db.session() \
            .query(
                Tile, func.ST_Xmin(Tile.geom), func.ST_Xmax(Tile.geom),
                func.ST_Ymin(Tile.geom), func.ST_Ymax(Tile.geom)
            ).filter(
                Tile.grs_schema_id == grid
            ).first()
        if not tile:
            'GRS not found!', 404
        raster_size_x = int(round((tile[2]-tile[1])/int(resolution),0))
        raster_size_y = int(round((tile[4]-tile[3])/int(resolution),0))
        size_tile = (((raster_size_x * raster_size_y) * 2) / 1024) / 1024
        
        periods = decode_periods(t_schema, start_date, last_date, int(t_step))
        len_periods = len(periods.keys()) if t_schema == 'M' else sum([len(p) for p in periods.values()])

        cube_size = size_tile * quantity_bands * quantity_tiles * len_periods
        # with COG and compress = +50%
        cube_size = (cube_size * 1.5) / 1024 # in GB
        cubes_size = cube_size * 2
        price_cubes_storage = cubes_size * 0.024 # in U$

        # irregular cube
        revisit_by_sat = revisit_by_satellite(satellite)
        start_date = datetime.strptime(start_date, '%Y-%m-%d')
        last_date = datetime.strptime(last_date, '%Y-%m-%d')
        scenes = ((last_date - start_date).days) / revisit_by_sat
        irregular_cube_size = (size_tile * quantity_bands * quantity_tiles * scenes) / 1024 # in GB
        price_irregular_cube_storage = irregular_cube_size * 0.024 # in U$

        """ compute PROCESSING :: """
        quantity_merges = quantity_bands * quantity_tiles * scenes
        quantity_blends = quantity_bands * quantity_tiles * len_periods
        quantity_publish = len_periods

        # cost
        # merge (100 req (1536MB, 90000ms) => 0.23)
        cost_merges = (quantity_merges / 100) * 0.23
        # blend (100 req (3072MB, 240000ms) => 1.20)
        cost_blends = (quantity_blends / 100) * 1.20
        # publish (100 req (256MB, 60000ms) => 0.03)
        cost_publish = (quantity_publish / 100) * 0.03

        return dict(
            storage=dict(
                size_cubes=int(cubes_size),
                price_cubes=int(price_cubes_storage),
                size_irregular_cube=int(irregular_cube_size),
                price_irregular_cube=int(price_irregular_cube_storage)
            ),
            build=dict(
                quantity_merges=int(quantity_merges),
                quantity_blends=int(quantity_blends),
                quantity_publish=int(quantity_publish),
                collection_items_irregular=int((quantity_tiles * scenes)),
                collection_items=int((quantity_tiles * len_periods) * 2),
                price_merges=int(cost_merges),
                price_blends=int(cost_blends),
                price_publish=int(cost_publish)
            )
=======
    def get_cube_meta(self, cube_name: str):
        """Retrieve the data cube metadata used to build a data cube items.

        The metadata includes:
        - STAC provider url
        - Collection used to generate.

        Note:
            When there is no data cube item generated yet, raises BadRequest.
        """
        cube = CubeBusiness.get_cube_or_404(cube_name)

        identity_cube = '_'.join(cube.id.split('_')[:2])

        item = self.services.get_cube_meta(identity_cube)

        if item is None or len(item['Items']) == 0:
            raise BadRequest('There is no data cube activity')

        activity = json.loads(item['Items'][0]['activity'])

        return dict(
            url_stac=activity['url_stac'],
            collections=','.join(activity['datasets']),
            bucket=activity['bucket_name'],
            satellite=activity['satellite'],
>>>>>>> 498eb33f
        ), 200<|MERGE_RESOLUTION|>--- conflicted
+++ resolved
@@ -649,7 +649,34 @@
 
         return [t.tile_id for t in tiles], 200
 
-<<<<<<< HEAD
+    def get_cube_meta(self, cube_name: str):
+        """Retrieve the data cube metadata used to build a data cube items.
+
+        The metadata includes:
+        - STAC provider url
+        - Collection used to generate.
+
+        Note:
+            When there is no data cube item generated yet, raises BadRequest.
+        """
+        cube = CubeBusiness.get_cube_or_404(cube_name)
+
+        identity_cube = '_'.join(cube.id.split('_')[:2])
+
+        item = self.services.get_cube_meta(identity_cube)
+
+        if item is None or len(item['Items']) == 0:
+            raise BadRequest('There is no data cube activity')
+
+        activity = json.loads(item['Items'][0]['activity'])
+
+        return dict(
+            url_stac=activity['url_stac'],
+            collections=','.join(activity['datasets']),
+            bucket=activity['bucket_name'],
+            satellite=activity['satellite'],
+        ), 200
+        
     def estimate_cost(self, satellite, resolution, grid, start_date, last_date,
                         quantity_bands, quantity_tiles, t_schema, t_step):
         """ compute STORAGE :: """
@@ -713,32 +740,4 @@
                 price_blends=int(cost_blends),
                 price_publish=int(cost_publish)
             )
-=======
-    def get_cube_meta(self, cube_name: str):
-        """Retrieve the data cube metadata used to build a data cube items.
-
-        The metadata includes:
-        - STAC provider url
-        - Collection used to generate.
-
-        Note:
-            When there is no data cube item generated yet, raises BadRequest.
-        """
-        cube = CubeBusiness.get_cube_or_404(cube_name)
-
-        identity_cube = '_'.join(cube.id.split('_')[:2])
-
-        item = self.services.get_cube_meta(identity_cube)
-
-        if item is None or len(item['Items']) == 0:
-            raise BadRequest('There is no data cube activity')
-
-        activity = json.loads(item['Items'][0]['activity'])
-
-        return dict(
-            url_stac=activity['url_stac'],
-            collections=','.join(activity['datasets']),
-            bucket=activity['bucket_name'],
-            satellite=activity['satellite'],
->>>>>>> 498eb33f
         ), 200
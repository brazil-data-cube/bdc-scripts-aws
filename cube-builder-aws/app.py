--- conflicted
+++ resolved
@@ -255,24 +255,23 @@
     return jsonify(message), status_code
 
 
-<<<<<<< HEAD
-@app.route('/estimate-cost',methods=["POST"])
-def estimate_cost():
-    # validate params
-    data, status = validate(request.json, 'estimate_cost')
-    if status is False:
-        return jsonify(json.dumps(data)), 400
-
-    message, status = business.estimate_cost(**data)
-    return jsonify(message), status
-=======
 @app.route('/cubes/<cube_id>/meta', methods=['GET'])
 def get_cube_meta(cube_id: str):
     """Retrieve the meta information of a data cube such STAC provider used, collection, etc."""
     message, status_code = business.get_cube_meta(cube_id)
 
     return jsonify(message), status_code
->>>>>>> 498eb33f
+
+
+@app.route('/estimate-cost',methods=["POST"])
+def estimate_cost():
+    # validate params
+    data, status = validate(request.json, 'estimate_cost')
+    if status is False:
+        return jsonify(json.dumps(data)), 400
+
+    message, status = business.estimate_cost(**data)
+    return jsonify(message), status
 
 
 #########################################
